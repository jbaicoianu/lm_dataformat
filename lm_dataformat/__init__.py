import os
import zstandard
import json
import time
import tarfile
import codecs
from functools import reduce
import jsonlines
import io
from zipfile import ZipFile
import gzip
from math import ceil
import mmap
import multiprocessing as mp


def listdir_or_file(x):
    if isinstance(x, list):
        return reduce(lambda x,y:x+y, map(listdir_or_file, sorted(x)))
    return [x] if os.path.isfile(x) else [x + '/' + fn for fn in sorted(os.listdir(x))]

def tarfile_reader(file, streaming=False):
    # we need our own tarfile parser because `tarfile` doesn't work well for 
    # big tarfiles; it seems to be reading the entire file to get a list of 
    # where all the files are - but we don't need that because we just need 
    # to see each file once. surprisingly, `tarfile` doesn't expose any 
    # facilities for this. the only options are 1. load the entire tarfile 
    # and then query by filename or 2. extract to disk - and neither of 
    # these is what we want.

    offset = 0
    paxfilesize = None
    while True:
        hdr = file.read(512)
        offset += 512

        # https://www.gnu.org/software/tar/manual/html_node/Standard.html
        # end at 135 not 136 because of \0 terminator
        if hdr[124:135] == b'\0'*11:
            # end of record
            break
        
        fname = hdr[:100].split(b'\0')[0]

        # if the file is too big to fit in the size field, tarfiles will actually 
        # include a PaxHeader with the size in it, applicable to the immediate next file.
        if paxfilesize is not None:
            size = paxfilesize
            paxfilesize = None
        else:
            size = int(hdr[124:135], 8)

        padded_size = ceil(size / 512) * 512

        # for handling PaxHeader files (which contain extra metadata about file size) and directories
        # https://pubs.opengroup.org/onlinepubs/9699919799/utilities/pax.html#tag_20_92_13_03
        type = chr(hdr[156])

        if type == 'x':
            meta = file.read(padded_size)[:size]
            def kv(x):
                return x.decode('utf-8').split(' ')[1].split('=')
            paxfileattrs = {
                kv(x)[0]: kv(x)[1] 
                    for x in meta.split(b'\n') if x
            }
            paxfilesize = int(paxfileattrs['size'])

            offset += padded_size
            continue
        elif type != '0' and type != '\0':
            if streaming:
                file.seek(padded_size, os.SEEK_CUR)
            else:
                file.read(padded_size)
            offset += padded_size
            continue

        if streaming:
            # skip directory entries
            if size != 0:
                mmo = mmap.mmap(file.fileno(), length=offset + size, access=mmap.ACCESS_READ)
                mmo.seek(offset)
                yield mmo

            file.seek(padded_size, os.SEEK_CUR)
        else:
            yield file.read(padded_size)[:size]
        offset += padded_size

def handle_jsonl(jsonl_reader, get_meta, autojoin_paragraphs, para_joiner):
    for ob in jsonl_reader:
        # naive jsonl where each object is just the string itself, with no meta. For legacy compatibility.
        if isinstance(ob, str):
            assert not get_meta
            yield ob
            continue

        text = ob['text']

        if autojoin_paragraphs and isinstance(text, list):
            text = para_joiner.join(text)

        if get_meta:
            yield text, (ob['meta'] if 'meta' in ob else {})
        else:
            yield text


class Reader:
    def __init__(self, in_path):
        self.in_path = in_path
<<<<<<< HEAD
    
    def stream_data(self, get_meta=False, threaded=True):
        if not threaded: return self._stream_data(get_meta)

        q = mp.Queue()
        p = mp.Process(target=self._stream_data_threaded, args=(q, get_meta))
        p.start()
        while p.is_alive():
            res = q.get()
            if res is None: break
            yield res
    
    def _stream_data_threaded(self, q, get_meta=False):
        for data in self._stream_data(get_meta):
            q.put(data)
        q.put(None)

    def _stream_data(self, get_meta=False):
=======
        self.f_name = ""
    def stream_data(self, get_meta=False):
>>>>>>> f77f6e86
        for f in listdir_or_file(self.in_path):
            self.f_name = f
            if f == 'openwebtext.tar.xz':
                assert not get_meta

                yield from self.read_owt(f)
            elif 'urlsf_subset' in f and f.endswith('_data.xz'):
                assert not get_meta

                yield from self.read_owt_subset(f)
            elif f.endswith('.dat.zst'):
                assert not get_meta

                yield from self.read_dat(f)
            elif f.endswith('.jsonl.zst'):
                yield from self.read_jsonl(f, get_meta)
            elif f.endswith('.jsonl.zst.tar'):
                yield from self.read_jsonl_tar(f, get_meta)
            elif f.endswith('.json.zst'):
                assert not get_meta

                yield from self.read_json(f)
            elif f.endswith('.txt'):
                assert not get_meta
                
                yield from self.read_txt(f)
            elif f.endswith('.zip'):
                assert not get_meta

                yield from self.read_zip(f)
            elif f.endswith('.tar.gz'):
                assert not get_meta

                yield from self.read_tgz(f)

    def read_txt(self, file):
        with open(file, 'r') as fh:
            yield fh.read()

    def read_zip(self, file):
        archive = ZipFile(file, 'r')
        for f in archive.namelist():
            yield archive.read(f).decode('UTF-8')

    def read_tgz(self, file):
        gz = gzip.open(file)
        yield from (x.decode('utf-8') for x in tarfile_reader(gz, streaming=False))

    def read_json(self, file):
        with open(file, 'rb') as fh:
            cctx = zstandard.ZstdDecompressor()
            reader = cctx.stream_reader(fh)
            ob = json.load(reader)
            yield from ob

    def read_dat(self, file):
        with open(file, 'rb') as fh:
            cctx = zstandard.ZstdDecompressor()
            reader = cctx.stream_reader(fh)
            while True:
                ln = reader.read(16).decode('UTF-8')
                if not ln:
                    break

                ln = int(ln)

                yield reader.read(ln).decode('UTF-8')

    def read_jsonl(self, file, get_meta=False, autojoin_paragraphs=True, para_joiner='\n\n'):
        with open(file, 'rb') as fh:
            cctx = zstandard.ZstdDecompressor()
            reader = io.BufferedReader(cctx.stream_reader(fh))
            rdr = jsonlines.Reader(reader)
            yield from handle_jsonl(rdr, get_meta, autojoin_paragraphs, para_joiner)


    def read_jsonl_tar(self, file, get_meta=False, autojoin_paragraphs=True, para_joiner='\n\n'):
        with open(file, 'rb') as fh:
            for f in tarfile_reader(fh, streaming=True):
                cctx = zstandard.ZstdDecompressor()
                reader = io.BufferedReader(cctx.stream_reader(f))
                rdr = jsonlines.Reader(reader)
                yield from handle_jsonl(rdr, get_meta, autojoin_paragraphs, para_joiner)
                f.close()
            

    def read_owt(self, file):
        tar = tarfile.open(file, encoding='utf-8')
        utf8reader = codecs.getreader('utf-8')

        for name in tar.getmembers():
            fp = tar.extractfile(name)
            inner_tar = tarfile.open(fileobj=fp, encoding='utf-8')
            for inner_name in inner_tar.getmembers():
                inner_fp = utf8reader(inner_tar.extractfile(inner_name))
                contents = inner_fp.read()
                yield contents

    def read_owt_subset(self, file):
        utf8reader = codecs.getreader('utf-8')
        tar = tarfile.open(file, encoding='utf-8')
        for name in tar.getmembers():
            fp = utf8reader(tar.extractfile(name))
            contents = fp.read()
            yield contents


class Archive:
    def __init__(self, out_dir, compression_level=3):
        self.out_dir = out_dir
        os.makedirs(out_dir, exist_ok=True)
        self.i = 0
        
        self.fh = open(self.out_dir + '/current_chunk_incomplete', 'wb')
        self.cctx = zstandard.ZstdCompressor(level=compression_level)
        self.compressor = self.cctx.stream_writer(self.fh)
        
    
    def add_data(self, data, meta={}):
        self.compressor.write(json.dumps({'text': data, 'meta': meta}).encode('UTF-8') + b'\n')
    
    def commit(self, archive_name='default'):
        fname = self.out_dir + '/data_' + str(self.i) + '_time' + str(int(time.time())) + '_' + archive_name + '.jsonl.zst'
        self.compressor.flush(zstandard.FLUSH_FRAME)
        
        self.fh.flush()
        self.fh.close()
        os.rename(self.out_dir + '/current_chunk_incomplete', fname)
        self.fh = open(self.out_dir + '/current_chunk_incomplete', 'wb')
        self.compressor = self.cctx.stream_writer(self.fh)

        self.i += 1


class DatArchive:
    def __init__(self, out_dir):
        self.out_dir = out_dir
        os.makedirs(out_dir, exist_ok=True)
        self.data = []
        self.i = 0
        if os.path.exists(out_dir) and len(os.listdir(out_dir)) > 0:
            self.i = max(map(lambda x: int(x.split('_')[1].split('.')[0]), os.listdir(out_dir))) + 1
    
    def add_data(self, data):
        self.data.append(data)
    
    def commit(self, archive_name=None):
        # TODO: streaming
        cctx = zstandard.ZstdCompressor(level=3)

        if archive_name is None:
            archive_name = str(int(time.time()))

        res = b''.join(map(lambda x: ("%016d" % len(x)).encode('UTF-8') + x, map(lambda x: x.encode('UTF-8'), self.data)))
        cdata = cctx.compress(res)

        with open(self.out_dir + '/data_' + str(self.i) + '_' + archive_name + '.dat.zst', 'wb') as fh:
            fh.write(cdata)

        self.i += 1
        self.data = []

class JSONArchive:
    def __init__(self, out_dir):
        self.out_dir = out_dir
        os.makedirs(out_dir, exist_ok=True)
        self.data = []
        self.i = 0
        if os.path.exists(out_dir) and len(os.listdir(out_dir)) > 0:
            self.i = max(map(lambda x: int(x.split('_')[1].split('.')[0]), os.listdir(out_dir))) + 1
    
    def add_data(self, data):
        self.data.append(data)
    
    def commit(self):
        cctx = zstandard.ZstdCompressor(level=3)
        
        cdata = cctx.compress(json.dumps(self.data).encode('UTF-8'))
        with open(self.out_dir + '/data_' + str(self.i) + '_' + str(int(time.time())) + '.json.zst', 'wb') as fh:
            fh.write(cdata)

        self.i += 1
        self.data = []<|MERGE_RESOLUTION|>--- conflicted
+++ resolved
@@ -110,7 +110,6 @@
 class Reader:
     def __init__(self, in_path):
         self.in_path = in_path
-<<<<<<< HEAD
     
     def stream_data(self, get_meta=False, threaded=True):
         if not threaded: return self._stream_data(get_meta)
@@ -129,10 +128,7 @@
         q.put(None)
 
     def _stream_data(self, get_meta=False):
-=======
         self.f_name = ""
-    def stream_data(self, get_meta=False):
->>>>>>> f77f6e86
         for f in listdir_or_file(self.in_path):
             self.f_name = f
             if f == 'openwebtext.tar.xz':
